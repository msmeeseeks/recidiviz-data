# Recidiviz - a platform for tracking granular recidivism metrics in real time
# Copyright (C) 2018 Recidiviz, Inc.
#
# This program is free software: you can redistribute it and/or modify
# it under the terms of the GNU General Public License as published by
# the Free Software Foundation, either version 3 of the License, or
# (at your option) any later version.
#
# This program is distributed in the hope that it will be useful,
# but WITHOUT ANY WARRANTY; without even the implied warranty of
# MERCHANTABILITY or FITNESS FOR A PARTICULAR PURPOSE.  See the
# GNU General Public License for more details.
#
# You should have received a copy of the GNU General Public License
# along with this program.  If not, see <https://www.gnu.org/licenses/>.
# =============================================================================


"""Generic implementation of the scraper.  This class abstracts away the need
for scraper implementations to know or understand tasks.  Child scrapers need
only to know how to extract data from a given page and whether or not more pages
need to be scraped.

This is a class that aims to handle as many DB related operations as possible
as well as operations around how to get the content of a page.  It provides
generic implementations of getter functions which aim to scrape out important
fields we care about.

In order to subclass this the following functions must be implemented:

    1.  get_more_tasks: This function takes the page content as well as the
        scrape task params and returns a list of `Tasks` defining what to scrape
        next.  The `Task` must include 'endpoint' and 'task_type' which tell the
        generic scraper what endpoint we are getting and what we are doing
        with the endpoint when we do get it.
    2.  populate_data:  This function is called whenever a task loads a page
        that has important data in it.
"""

import abc
import json
import logging
from typing import Any, Dict, List, Optional, Tuple

from lxml import html
from lxml.etree import XMLSyntaxError  # pylint:disable=no-name-in-module

from recidiviz.common.constants.enum_overrides import EnumOverrides
from recidiviz.common.ingest_metadata import IngestMetadata
from recidiviz.ingest.models.scrape_key import ScrapeKey
from recidiviz.ingest.scrape import constants, ingest_utils
from recidiviz.ingest.models.ingest_info import IngestInfo
from recidiviz.ingest.scrape.errors import ScraperFetchError, \
    ScraperGetMoreTasksError, ScraperPopulateDataError
from recidiviz.ingest.scrape.scraper import Scraper
from recidiviz.ingest.scrape.task_params import QueueRequest, ScrapedData,\
    Task
from recidiviz.persistence import batch_persistence, persistence


class BaseScraper(Scraper):
    """Generic class for scrapers."""

    # TODO 1055: Remove this when batch reader is complete.
    BATCH_WRITES = False

    def __init__(self, region_name):
        super(BaseScraper, self).__init__(region_name)

    def get_initial_task_method(self):
        """
        Get the name of the first task to be run.  For generic scraper we always
        call into the same function.

        Returns:
            The name of the task to run first.

        """
        return '_generic_scrape'

    # Each scraper can override this, by default it is treated as a url endpoint
    # but any scraper can override this and treat it as a different type of
    # endpoint like an API endpoint for example.
    def _fetch_content(self, endpoint, response_type, headers=None,
                       cookies=None, params=None, post_data=None,
                       json_data=None) -> Tuple[Any, Optional[Dict[str, str]]]:
        """Returns the page content.

        Args:
            endpoint: the endpoint to make a request to.
            headers: dict of headers to send in the request.
            cookies: dict of cookies to send in the request.
            params: dict of url params to send in the request.
            post_data: dict of parameters to pass into the html request.

        Returns:
            Returns a tuple of the content of the page (or -1) and a dict
            of cookies (or None).
        """
        logging.info('Fetching content with endpoint: %s', endpoint)

        # Create cookie jar to pass to fetch
        response = self.fetch_page(
            endpoint, headers=headers, cookies=cookies, params=params,
            post_data=post_data, json_data=json_data)
        if response == -1:
            return -1, None

        # Extract any cookies from the response and convert back to dict.
        cookies.update(response.cookies.get_dict())

        # If the character set was not explicitly set in the response, use the
        # detected encoding instead of defaulting to 'ISO-8859-1'. See
        # http://docs.python-requests.org/en/master/user/advanced/#encodings
        if 'charset' not in response.headers['content-type'] and \
            not response.apparent_encoding == 'ascii':
            response.encoding = response.apparent_encoding

        if response_type is constants.ResponseType.HTML:
            try:
                return self._parse_html_content(response.text), cookies
            except XMLSyntaxError as e:
                logging.error("Error parsing page. Error: %s\nPage:\n\n%s",
                              e, response.text)
                return -1, None
        if response_type is constants.ResponseType.JSON:
            try:
                return json.loads(response.text), cookies
            except json.JSONDecodeError as e:
                logging.error("Error parsing page. Error: %s\nPage:\n\n%s",
                              e, response.text)
                return -1, None
        if response_type is constants.ResponseType.TEXT:
            return response.text, cookies
        if response_type is constants.ResponseType.RAW:
            return response.content, cookies
        logging.error("Unexpected response type '%s' for endpoint '%s'",
                      response_type, endpoint)
        return -1, None

    def _parse_html_content(self, content_string: str) -> html.HtmlElement:
        """Parses a string into a structured HtmlElement.

        Args:
            content_string: string representing HTML content
        Returns:
            an lxml.html.HtmlElement
        """
        return html.fromstring(content_string)

    def _generic_scrape(self, request: QueueRequest):
        """
        General handler for all scrape tasks.  This function is a generic entry
        point into all types of scrapes.  It decides what to call based on
        params.

        Args:
            params: dict of parameters passed from the last scrape session.

        Returns:
            Nothing if successful, -1 if it fails
        """
<<<<<<< HEAD
        try:
            task = request.next_task

            # Here we handle a special case where we weren't really sure
            # we were going to get data when we submitted a task, but then
            # we ended up with data, so no more requests are required,
            # just the content we already have.
            # TODO(#680): remove this
            if task.content is not None:
                content = self._parse_html_content(task.content)
            else:
                post_data = task.post_data

                # Let the child transform the post_data if it wants before
                # sending the requests.  This hook is in here in case the
                # child did something like compress the post_data before
                # it put it on the queue.
                self.transform_post_data(post_data)

                # We always fetch some content before doing anything.
                # Note that we use get here for the post_data to return a
                # default value of None if this scraper doesn't set it.
                try:
                    content, cookies = self._fetch_content(
                        task.endpoint, task.response_type, headers=task.headers,
                        cookies=task.cookies, params=task.params,
                        post_data=post_data, json_data=task.json)
                    if content == -1:
                        return -1
                except Exception as e:
                    raise ScraperFetchError() from e

            scraped_data = None
            if self.should_scrape_data(task.task_type):
                # If we want to scrape data, we should either create an
                # ingest_info object or get the one that already exists.
                logging.info('Scraping data for %s and endpoint: %s',
                             self.region.region_code, task.endpoint)
                try:
                    scraped_data = self.populate_data(
                        content, task, request.ingest_info or IngestInfo())
                except Exception as e:
                    raise ScraperPopulateDataError() from e

            if self.should_get_more_tasks(task.task_type):
                logging.info('Getting more tasks for %s and endpoint: %s',
                             self.region.region_code, task.endpoint)

                # Only send along ingest info if it will not be persisted now.
                ingest_info_to_send = None
                if scraped_data is not None and not scraped_data.persist:
                    ingest_info_to_send = scraped_data.ingest_info

                try:
                    next_tasks = self.get_more_tasks(content, task)
                except Exception as e:
                    raise ScraperGetMoreTasksError() from e
                for next_task in next_tasks:
                    # Include cookies received from response, if any
                    if cookies:
                        cookies.update(next_task.cookies)
                        next_task = Task.evolve(next_task, cookies=cookies)
                    self.add_task('_generic_scrape', QueueRequest(
                        scrape_type=request.scrape_type,
                        scraper_start_time=request.scraper_start_time,
                        next_task=next_task,
                        ingest_info=ingest_info_to_send,
                    ))

            if scraped_data is not None and scraped_data.persist:
                # Something is wrong if we get here but no fields are set in the
                # ingest info.
                if not scraped_data.ingest_info:
                    raise ValueError('IngestInfo must be populated')

                logging.info(
                    'Writing ingest_info (%d people) to the database for %s',
                    len(scraped_data.ingest_info.people),
                    self.region.region_code)
                logging.info('Logging at most 4 people:')
                loop_count = min(len(scraped_data.ingest_info.people),
                                 constants.MAX_PEOPLE_TO_LOG)
                for i in range(loop_count):
                    logging.info(scraped_data.ingest_info.people[i])
                logging.info('Last seen time of person being set as: %s',
                             request.scraper_start_time)
                metadata = IngestMetadata(self.region.region_code,
                                          request.scraper_start_time,
                                          self.get_enum_overrides())
                if self.BATCH_WRITES:
                    scrape_key = ScrapeKey(
                        self.region.region_code, request.scrape_type)
                    batch_persistence.write(
                        ingest_info=scraped_data.ingest_info,
                        scraper_start_time=request.scraper_start_time,
                        task=task,
                        scrape_key=scrape_key,
                    )
                else:
                    persistence.write(
                        ingest_utils.convert_ingest_info_to_proto(
                            scraped_data.ingest_info), metadata)
            return None
        except Exception as e:
            if self.BATCH_WRITES:
                scrape_key = ScrapeKey(
                    self.region.region_code, request.scrape_type)
                batch_persistence.write_error(
                    error=type(e).__name__,
                    task=task,
                    scrape_key=scrape_key,
                )
            raise e
=======
        task = request.next_task

        # Here we handle a special case where we weren't really sure
        # we were going to get data when we submitted a task, but then
        # we ended up with data, so no more requests are required,
        # just the content we already have.
        # TODO(#680): remove this
        if task.content is not None:
            content = self._parse_html_content(task.content)
        else:
            post_data = task.post_data

            # Let the child transform the post_data if it wants before
            # sending the requests.  This hook is in here in case the
            # child did something like compress the post_data before
            # it put it on the queue.
            self.transform_post_data(post_data)

            # We always fetch some content before doing anything.
            # Note that we use get here for the post_data to return a
            # default value of None if this scraper doesn't set it.
            content, cookies = self._fetch_content(
                task.endpoint, task.response_type, headers=task.headers,
                cookies=task.cookies, params=task.params, post_data=post_data,
                json_data=task.json)
            if content == -1:
                return -1

        scraped_data = None
        if self.should_scrape_data(task.task_type):
            # If we want to scrape data, we should either create an ingest_info
            # object or get the one that already exists.
            logging.info('Scraping data for %s and endpoint: %s',
                         self.region.region_code, task.endpoint)
            scraped_data = self.populate_data(
                content, task, request.ingest_info or IngestInfo())

        if self.should_get_more_tasks(task.task_type):
            logging.info('Getting more tasks for %s and endpoint: %s',
                         self.region.region_code, task.endpoint)

            # Only send along ingest info if it will not be persisted now.
            ingest_info_to_send = None
            if scraped_data is not None and not scraped_data.persist:
                ingest_info_to_send = scraped_data.ingest_info

            # pylint: disable=assignment-from-no-return
            next_tasks = self.get_more_tasks(content, task)
            for next_task in next_tasks:
                # Include cookies received from response, if any
                if cookies:
                    cookies.update(next_task.cookies)
                    next_task = Task.evolve(next_task, cookies=cookies)
                self.add_task('_generic_scrape', QueueRequest(
                    scrape_type=request.scrape_type,
                    scraper_start_time=request.scraper_start_time,
                    next_task=next_task,
                    ingest_info=ingest_info_to_send,
                ))

        if scraped_data is not None and scraped_data.persist:
            # Something is wrong if we get here but no fields are set in the
            # ingest info.
            if not scraped_data.ingest_info:
                raise ValueError('IngestInfo must be populated')

            logging.info(
                'Writing ingest_info (%d people) to the database for %s',
                len(scraped_data.ingest_info.people), self.region.region_code)
            logging.info('Logging at most 4 people:')
            loop_count = min(len(scraped_data.ingest_info.people),
                             constants.MAX_PEOPLE_TO_LOG)
            for i in range(loop_count):
                logging.info(scraped_data.ingest_info.people[i])
            logging.info('Last seen time of person being set as: %s',
                         request.scraper_start_time)
            metadata = IngestMetadata(self.region.region_code,
                                      request.scraper_start_time,
                                      self.get_enum_overrides())
            persistence.write(
                ingest_utils.convert_ingest_info_to_proto(
                    scraped_data.ingest_info), metadata)
        return None
>>>>>>> 3a781f64

    def is_initial_task(self, task_type):
        """Tells us if the task_type is initial task_type.

        Args:
            A hexcode representing the task_type

        Returns:
            boolean representing whether or not the task_type is initial task.
        """
        return task_type & constants.TaskType.INITIAL

    def should_get_more_tasks(self, task_type):
        """Tells us if we should get more tasks.

        Args:
            A hexcode representing the task_type

        Returns:
            boolean whether or not we should get more tasks
        """
        return task_type & constants.TaskType.GET_MORE_TASKS

    def should_scrape_data(self, task_type):
        """Tells us if we should scrape data from a page.

        Args:
            A hexcode representing the task_type

        Returns:
            boolean whether or not we should scrape a person from the page.
        """
        return task_type & constants.TaskType.SCRAPE_DATA

    def get_more_tasks(self, content, task: Task) -> List[Task]:
        """
        Gets more tasks based on the content and task passed in.  This
        function should determine which tasks, if any, should be
        added to the queue.

        Every scraper must implement this.  It should return a list of tasks.

        Args:
            content: An lxml html tree.
            task: Task from the last scrape.

        Returns:
            A list of Tasks containing endpoint and task_type at minimum
        """
        raise NoMoreTasksError()

    @abc.abstractmethod
    def populate_data(self, content, task: Task,
                      ingest_info: IngestInfo) -> Optional[ScrapedData]:
        """
        Populates the ingest info object from the content and task given

        Args:
            content: An lxml html tree.
            task: Task with parameters passed from the last scrape.
            ingest_info: The IngestInfo object to populate
        """

    def get_enum_overrides(self) -> EnumOverrides:
        """
        Returns a dict that contains all string to enum mappings that are
        region specific. These overrides have a higher precedence than the
        global mappings in ingest/constants.

        Note: Before overriding this method, consider directly adding each
        mapping directly into the respective global mappings instead.
        """
        return EnumOverrides.empty()

    def transform_post_data(self, data):
        """If the child needs to transform the data in any way before it sends
        the request, it can override this function.

        Args:
            data: dict of parameters to send as data to the post request.
        """

    def get_initial_task(self) -> Task:
        """Returns the initial parameters to use for the first call."""
        return Task(
            task_type=constants.TaskType.INITIAL_AND_MORE,
            endpoint=self.get_region().base_url,
        )


class NoMoreTasksError(NotImplementedError):
    """Raised if the scraper should get more tasks and get_more_tasks is not
    implemented."""<|MERGE_RESOLUTION|>--- conflicted
+++ resolved
@@ -160,7 +160,6 @@
         Returns:
             Nothing if successful, -1 if it fails
         """
-<<<<<<< HEAD
         try:
             task = request.next_task
 
@@ -215,6 +214,7 @@
                     ingest_info_to_send = scraped_data.ingest_info
 
                 try:
+                    # pylint: disable=assignment-from-no-return
                     next_tasks = self.get_more_tasks(content, task)
                 except Exception as e:
                     raise ScraperGetMoreTasksError() from e
@@ -274,91 +274,6 @@
                     scrape_key=scrape_key,
                 )
             raise e
-=======
-        task = request.next_task
-
-        # Here we handle a special case where we weren't really sure
-        # we were going to get data when we submitted a task, but then
-        # we ended up with data, so no more requests are required,
-        # just the content we already have.
-        # TODO(#680): remove this
-        if task.content is not None:
-            content = self._parse_html_content(task.content)
-        else:
-            post_data = task.post_data
-
-            # Let the child transform the post_data if it wants before
-            # sending the requests.  This hook is in here in case the
-            # child did something like compress the post_data before
-            # it put it on the queue.
-            self.transform_post_data(post_data)
-
-            # We always fetch some content before doing anything.
-            # Note that we use get here for the post_data to return a
-            # default value of None if this scraper doesn't set it.
-            content, cookies = self._fetch_content(
-                task.endpoint, task.response_type, headers=task.headers,
-                cookies=task.cookies, params=task.params, post_data=post_data,
-                json_data=task.json)
-            if content == -1:
-                return -1
-
-        scraped_data = None
-        if self.should_scrape_data(task.task_type):
-            # If we want to scrape data, we should either create an ingest_info
-            # object or get the one that already exists.
-            logging.info('Scraping data for %s and endpoint: %s',
-                         self.region.region_code, task.endpoint)
-            scraped_data = self.populate_data(
-                content, task, request.ingest_info or IngestInfo())
-
-        if self.should_get_more_tasks(task.task_type):
-            logging.info('Getting more tasks for %s and endpoint: %s',
-                         self.region.region_code, task.endpoint)
-
-            # Only send along ingest info if it will not be persisted now.
-            ingest_info_to_send = None
-            if scraped_data is not None and not scraped_data.persist:
-                ingest_info_to_send = scraped_data.ingest_info
-
-            # pylint: disable=assignment-from-no-return
-            next_tasks = self.get_more_tasks(content, task)
-            for next_task in next_tasks:
-                # Include cookies received from response, if any
-                if cookies:
-                    cookies.update(next_task.cookies)
-                    next_task = Task.evolve(next_task, cookies=cookies)
-                self.add_task('_generic_scrape', QueueRequest(
-                    scrape_type=request.scrape_type,
-                    scraper_start_time=request.scraper_start_time,
-                    next_task=next_task,
-                    ingest_info=ingest_info_to_send,
-                ))
-
-        if scraped_data is not None and scraped_data.persist:
-            # Something is wrong if we get here but no fields are set in the
-            # ingest info.
-            if not scraped_data.ingest_info:
-                raise ValueError('IngestInfo must be populated')
-
-            logging.info(
-                'Writing ingest_info (%d people) to the database for %s',
-                len(scraped_data.ingest_info.people), self.region.region_code)
-            logging.info('Logging at most 4 people:')
-            loop_count = min(len(scraped_data.ingest_info.people),
-                             constants.MAX_PEOPLE_TO_LOG)
-            for i in range(loop_count):
-                logging.info(scraped_data.ingest_info.people[i])
-            logging.info('Last seen time of person being set as: %s',
-                         request.scraper_start_time)
-            metadata = IngestMetadata(self.region.region_code,
-                                      request.scraper_start_time,
-                                      self.get_enum_overrides())
-            persistence.write(
-                ingest_utils.convert_ingest_info_to_proto(
-                    scraped_data.ingest_info), metadata)
-        return None
->>>>>>> 3a781f64
 
     def is_initial_task(self, task_type):
         """Tells us if the task_type is initial task_type.
