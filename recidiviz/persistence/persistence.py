--- conflicted
+++ resolved
@@ -50,16 +50,10 @@
     try:
         bookings = database.read_open_bookings_scraped_before_time(
             session, region, last_ingest_time)
-<<<<<<< HEAD
-        _infer_release_date_for_bookings(bookings, last_ingest_time)
+        _infer_release_date_for_bookings(bookings, last_ingest_time.date())
         import ipdb; ipdb.set_trace()
         # TODO(terinpw): Field Mask on which fields to update
         database.write_bookings(session, bookings)
-=======
-        _infer_release_date_for_bookings(bookings, last_ingest_time.date())
-        for booking in bookings:
-            session.add(session.merge(booking))
->>>>>>> 9613c4bd
         session.commit()
     except Exception:
         session.rollback()
