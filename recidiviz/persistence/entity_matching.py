--- conflicted
+++ resolved
@@ -32,7 +32,6 @@
 from recidiviz.persistence.errors import EntityMatchingError
 
 
-<<<<<<< HEAD
 class EntityMatching:
     """Class to handle entity matching state."""
     def __init__(
@@ -70,23 +69,6 @@
             match_people(
                 db_people=[self.db_people_ext.pop()],
                 ingested_people=self.ingested_people_ext)
-=======
-def match_entities(
-        session: Session, region: str, ingested_people: List[entities.Person]):
-    """
-    Finds all people in the given |region| and database |session| and attempts
-    to match them to the |ingested_people|. For any ingested person, if a
-    matching person exists in the database, the primary key is updated on the
-    ingested person.
-    TODO: document how matches are determined in docstring or README.
-    """
-    with_external_ids = []
-    without_external_ids = []
-
-    for ingested_person in ingested_people:
-        if ingested_person.external_id:
-            with_external_ids.append(ingested_person)
->>>>>>> af354f3a
         else:
             match_people(
                 db_people=[self.db_people_no_ext.pop()],
