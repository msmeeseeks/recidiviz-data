--- conflicted
+++ resolved
@@ -55,13 +55,6 @@
     # double count tasks that failed more than once.
     task: Task = attr.ib()
 
-<<<<<<< HEAD
-=======
-    # The time at which this scraper was started, used to associate the entities
-    # ingested during throughout the scrape
-    scraper_start_time: Optional[datetime.datetime] = attr.ib(default=None)
-
->>>>>>> f7d875cc
     # The ingest info object that was batched up for a write.
     ingest_info: Optional[IngestInfo] = attr.ib(default=None)
 
@@ -85,9 +78,8 @@
             pubsub_helper.get_topic_path(scrape_key,
                                          pubsub_type=PUBSUB_TYPE),
             data=json.dumps(serialized).encode())
-<<<<<<< HEAD
         response.result()
-    pubsub_helper.retry_with_create(scrape_key, inner, PUBSUB_TYPE)
+    pubsub_helper.retry_with_create(scrape_key, publish, PUBSUB_TYPE)
 
 
 def _get_batch_messages(scrape_key):
@@ -163,22 +155,8 @@
     base.sentences.extend(proto_to_append.sentences)
 
 
-def write(ingest_info, task, scrape_key):
-    """Batches up the writes using pubsub.
-
-    Args:
-        ingest_info: (IngestInfo) the ingest info object to batch.
-        task: (Task) the task which queued up this write
-        scrape_key: (ScrapeKey) information on the region
-    """
-=======
-    pubsub_helper.retry_with_create(scrape_key, publish, PUBSUB_TYPE)
-
-
-def write(ingest_info: IngestInfo, scraper_start_time: datetime.datetime,
-          task: Task, scrape_key: ScrapeKey):
+def write(ingest_info: IngestInfo, task: Task, scrape_key: ScrapeKey):
     """Batches up the writes using pubsub"""
->>>>>>> f7d875cc
     batch_message = BatchMessage(
         ingest_info=ingest_info,
         task=task,
