# Recidiviz - a platform for tracking granular recidivism metrics in real time
# Copyright (C) 2019 Recidiviz, Inc.
#
# This program is free software: you can redistribute it and/or modify
# it under the terms of the GNU General Public License as published by
# the Free Software Foundation, either version 3 of the License, or
# (at your option) any later version.
#
# This program is distributed in the hope that it will be useful,
# but WITHOUT ANY WARRANTY; without even the implied warranty of
# MERCHANTABILITY or FITNESS FOR A PARTICULAR PURPOSE.  See the
# GNU General Public License for more details.
#
# You should have received a copy of the GNU General Public License
# along with this program.  If not, see <https://www.gnu.org/licenses/>.
# =============================================================================
"""Contains logic for communicating with the batch persistence layer."""
import json
import logging
from http import HTTPStatus
from typing import Optional

import attr
import cattr
from flask import Blueprint, request

from recidiviz.common.ingest_metadata import IngestMetadata
from recidiviz.ingest.models import ingest_info_pb2
from recidiviz.ingest.models.ingest_info import IngestInfo
from recidiviz.ingest.models.scrape_key import ScrapeKey
from recidiviz.ingest.scrape import ingest_utils
from recidiviz.ingest.scrape.task_params import Task
from recidiviz.persistence import persistence
from recidiviz.utils import pubsub_helper, regions
from recidiviz.utils.auth import authenticate_request

PUBSUB_TYPE = 'scraper_batch'
BATCH_READ_SIZE = 500
FAILED_TASK_THRESHOLD = 1
batch_blueprint = Blueprint('batch', __name__)


@attr.s(frozen=True)
class BatchMessage:
    """A wrapper around a message to publish so we can batch up the writes.

    This is the object that is serialized and put on the pubsub queue.
    """
    # The task which published this message.  We use this to dedupe messages
    # That failed some number of times before finally passing, or to not
    # double count tasks that failed more than once.
    task: Task = attr.ib()

<<<<<<< HEAD
    # In the case that a person's information is spread across multiple pages
    # this is used to pass it along to the next page.
=======
    # The time at which this scraper was started, used to associate the entities
    # ingested during throughout the scrape
    scraper_start_time: Optional[datetime.datetime] = attr.ib()

    # The ingest info object that was batched up for a write.
>>>>>>> 2d8b69de
    ingest_info: Optional[IngestInfo] = attr.ib(default=None)

    # The error type of the task if it ended in failure.
    error: Optional[str] = attr.ib(default=None)

    def to_serializable(self):
        return cattr.unstructure(self)

    @classmethod
    def from_serializable(cls, serializable):
        return cattr.structure(serializable, cls)


def _publish_batch_message(
        batch_message: BatchMessage, scrape_key: ScrapeKey):
    """Publishes the ingest info BatchMessage.

    Args:
        batch_message: The BatchMessage to publish on the queue.
        scrape_key: The ScrapeKey of the region
    """
    def inner():
        serialized = batch_message.to_serializable()
        return pubsub_helper.get_publisher().publish(
            pubsub_helper.get_topic_path(scrape_key,
                                         pubsub_type=PUBSUB_TYPE),
            data=json.dumps(serialized).encode())
    pubsub_helper.retry_with_create(scrape_key, inner, PUBSUB_TYPE)


def _get_batch_messages(scrape_key):
    """Reads all of the messages from pubsub"""
    def inner():
        return pubsub_helper.get_subscriber().pull(
            pubsub_helper.get_subscription_path(scrape_key,
                                                pubsub_type=PUBSUB_TYPE),
            max_messages=BATCH_READ_SIZE,
            return_immediately=True
        )
    messages = []
    while True:
        response = pubsub_helper.retry_with_create(
            scrape_key, inner, pubsub_type=PUBSUB_TYPE)
        if response.received_messages:
            messages.extend(response.received_messages)
        else:
            break
    return messages


def _ack_messages(messages, scrape_key):
    ack_ids = [message.ack_id for message in messages]
    pubsub_helper.get_subscriber().acknowledge(
        pubsub_helper.get_subscription_path(
            scrape_key, pubsub_type=PUBSUB_TYPE), ack_ids)


def _get_proto_from_messages(messages):
    """Merges an ingest_info_proto from all of the batched messages"""
    logging.info('Starting generation of proto')
    base_proto = ingest_info_pb2.IngestInfo()
    successful_tasks = set()
    failed_tasks = set()
    for message in messages:
        batch_message = BatchMessage.from_serializable(message.message.data)
        # We do this because dicts are not hashable in python and we want to
        # avoid an n2 operation to see which tasks have been seen previously
        # which can be on the order of a million operations.
        task_hash = hash(json.dumps(batch_message.task.to_serializable(),
                                    sort_keys=True))
        if not batch_message.error:
            successful_tasks.add(task_hash)
            if task_hash in failed_tasks:
                failed_tasks.remove(task_hash)
            task_proto = ingest_utils.convert_ingest_info_to_proto(
                batch_message.ingest_info)
            ingest_utils.append_to_proto(base_proto, task_proto)
        else:
            # We only add to failed if we didn't see a successful one.  This is
            # because its possible a task ran 3 times before passing, meaning we
            # don't want to fail on that when we see the failed ones.
            if task_hash not in successful_tasks:
                failed_tasks.add(task_hash)
    return base_proto, failed_tasks


def _should_abort(failed_tasks):
    if len(failed_tasks) >= FAILED_TASK_THRESHOLD:
        return True
    return False


def write(ingest_info, task, scrape_key):
    """Batches up the writes using pubsub.

    Args:
        ingest_info: (IngestInfo) the ingest info object to batch.
        task: (Task) the task which queued up this write
        scrape_key: (ScrapeKey) information on the region
    """
    batch_message = BatchMessage(
        ingest_info=ingest_info,
        task=task,
    )
    _publish_batch_message(batch_message, scrape_key)


def write_error(error, task, scrape_key):
    """Batches up the errors using pubsub

    Args:
        error: (str) the error that the scraper failed with.
        task: (Task) the task which queued up this write
        scrape_key: (ScrapeKey) information on the region
    """
    batch_message = BatchMessage(
        error=error,
        task=task,
    )
    _publish_batch_message(batch_message, scrape_key)


@batch_blueprint.route('/read_and_persist', methods=['POST'])
@authenticate_request
def read_and_persist():
    """Reads all of the messages on the pubsub queue for a region and persists
    them to the database.
    """
    json_data = request.get_data(as_text=True)
    data = json.loads(json_data)

    region = data['region']
    scrape_type = data['scrape_type']
    scraper_start_time = data['scraper_start_time']

    scraper = regions.get_region(region).get_scraper()
    overrides = scraper.get_enum_overrides()
    scrape_key = ScrapeKey(region, scrape_type)

    messages = _get_batch_messages(scrape_key)
    proto, failed_tasks = _get_proto_from_messages(messages)
    # Only acknowledge if the above code passed.
    _ack_messages(messages, scrape_key)

    if _should_abort(failed_tasks):
        logging.info('Too many scraper tasks failed(%s), aborting write',
                     len(failed_tasks))
        return '', HTTPStatus.OK

    metadata = IngestMetadata(
        region=region, last_seen_time=scraper_start_time,
        enum_overrides=overrides)

    persistence.write(proto, metadata)
    # TODO: queue up infer release before returning
    return '', HTTPStatus.OK<|MERGE_RESOLUTION|>--- conflicted
+++ resolved
@@ -51,16 +51,7 @@
     # double count tasks that failed more than once.
     task: Task = attr.ib()
 
-<<<<<<< HEAD
-    # In the case that a person's information is spread across multiple pages
-    # this is used to pass it along to the next page.
-=======
-    # The time at which this scraper was started, used to associate the entities
-    # ingested during throughout the scrape
-    scraper_start_time: Optional[datetime.datetime] = attr.ib()
-
     # The ingest info object that was batched up for a write.
->>>>>>> 2d8b69de
     ingest_info: Optional[IngestInfo] = attr.ib(default=None)
 
     # The error type of the task if it ended in failure.
