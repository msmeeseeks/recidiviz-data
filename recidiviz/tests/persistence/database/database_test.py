# Recidiviz - a platform for tracking granular recidivism metrics in real time
# Copyright (C) 2018 Recidiviz, Inc.
#
# This program is free software: you can redistribute it and/or modify
# it under the terms of the GNU General Public License as published by
# the Free Software Foundation, either version 3 of the License, or
# (at your option) any later version.
#
# This program is distributed in the hope that it will be useful,
# but WITHOUT ANY WARRANTY; without even the implied warranty of
# MERCHANTABILITY or FITNESS FOR A PARTICULAR PURPOSE.  See the
# GNU General Public License for more details.
#
# You should have received a copy of the GNU General Public License
# along with this program.  If not, see <https://www.gnu.org/licenses/>.
# =============================================================================
"""Tests for database.py."""

import datetime
from unittest import TestCase

from recidiviz import Session
import recidiviz.common.constants.enum_canonical_strings as enum_strings
from recidiviz.persistence.database import database, database_utils
from recidiviz.persistence.database.schema import Booking, Person
from recidiviz.tests.utils import fakes

_REGION = 'region'
_REGION_ANOTHER = 'wrong region'

class TestDatabase(TestCase):
    """Test that the methods in database.py correctly read from the SQL
    database """

    def setup_method(self, _test_method):
        fakes.use_in_memory_sqlite_database()

    def test_readOpenBookingsBeforeDate(self):
        # Arrange
        person = Person(person_id=8, region=_REGION)
        person_wrong_region = Person(person_id=9, region=_REGION_ANOTHER)

        release_date = datetime.date(2018, 7, 20)
        most_recent_scrape_date = datetime.datetime(2018, 6, 20)
        date_in_past = most_recent_scrape_date - datetime.timedelta(days=1)

        # TODO(176): Replace enum_strings with schema enum values once we've
        # migrated to Python 3.

        # Bookings that should be returned
        open_booking_before_last_scrape = Booking(
            person_id=person.person_id,
            custody_status=enum_strings.custody_status_in_custody,
            last_seen_time=date_in_past)

        # Bookings that should not be returned
        open_booking_incorrect_region = Booking(
            person_id=person_wrong_region.person_id,
            custody_status=enum_strings.custody_status_in_custody,
            last_seen_time=date_in_past)
        open_booking_most_recent_scrape = Booking(
            person_id=person.person_id,
            custody_status=enum_strings.custody_status_in_custody,
            last_seen_time=most_recent_scrape_date)
        resolved_booking = Booking(
            person_id=person.person_id,
            custody_status=enum_strings.custody_status_in_custody,
            release_date=release_date,
            last_seen_time=date_in_past)

        session = Session()
        session.add(person)
        session.add(person_wrong_region)
        session.add(open_booking_before_last_scrape)
        session.add(open_booking_incorrect_region)
        session.add(open_booking_most_recent_scrape)
        session.add(resolved_booking)
        session.commit()

        # Act
        bookings = database.read_open_bookings_scraped_before_time(
            session, person.region, most_recent_scrape_date)

        # Assert
<<<<<<< HEAD
        assert bookings == [
            database_utils.convert_booking(open_booking_before_last_scrape)]
=======
        self.assertEqual(bookings, [open_booking_before_last_scrape])

    def test_readPeopleWithOpenBookings(self):
        admission_date = datetime.datetime(2018, 6, 20)
        release_date = datetime.date(2018, 7, 20)

        open_booking = Booking(
            custody_status=enum_strings.custody_status_in_custody,
            admission_date=admission_date,
            last_seen_time=admission_date)
        person = Person(person_id=8, region=_REGION, bookings=[open_booking])

        closed_booking = Booking(
            custody_status=enum_strings.custody_status_in_custody,
            admission_date=admission_date,
            release_date=release_date,
            last_seen_time=admission_date)
        person_no_open_bookings = Person(person_id=9, region=_REGION,
                                         bookings=[closed_booking])

        session = Session()
        session.add(person)
        session.add(person_no_open_bookings)
        session.commit()

        people = database.read_people_with_open_bookings(session, _REGION)

        self.assertEqual(people, [database_utils.convert_person(person)])
>>>>>>> 6097c4bd
<|MERGE_RESOLUTION|>--- conflicted
+++ resolved
@@ -82,10 +82,6 @@
             session, person.region, most_recent_scrape_date)
 
         # Assert
-<<<<<<< HEAD
-        assert bookings == [
-            database_utils.convert_booking(open_booking_before_last_scrape)]
-=======
         self.assertEqual(bookings, [open_booking_before_last_scrape])
 
     def test_readPeopleWithOpenBookings(self):
@@ -113,5 +109,4 @@
 
         people = database.read_people_with_open_bookings(session, _REGION)
 
-        self.assertEqual(people, [database_utils.convert_person(person)])
->>>>>>> 6097c4bd
+        self.assertEqual(people, [database_utils.convert_person(person)])