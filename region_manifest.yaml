# Recidiviz - a platform for tracking granular recidivism metrics in real time
# Copyright (C) 2018 Recidiviz, Inc.
#
# This program is free software: you can redistribute it and/or modify
# it under the terms of the GNU General Public License as published by
# the Free Software Foundation, either version 3 of the License, or
# (at your option) any later version.
#
# This program is distributed in the hope that it will be useful,
# but WITHOUT ANY WARRANTY; without even the implied warranty of
# MERCHANTABILITY or FITNESS FOR A PARTICULAR PURPOSE.  See the
# GNU General Public License for more details.
#
# You should have received a copy of the GNU General Public License
# along with this program.  If not, see <https://www.gnu.org/licenses/>.
# =============================================================================

# Much of this file can be filled in automatically from the create_scraper.py
# script. For each region, the following fields are required:
#   agency_name: the official name of the facility
#   agency_type: one of 'jail', 'prison', 'unified'
#   base_url: the base url of the roster or search page for the facility
#   names_file: a list of names the scraper should search for (optional)
#   queue: the scraper name in queue.yaml
#   region_code: the region code, formatted as <country>_<state>_<county>
#   scraper_package: the directory in recidiviz/ingest/ containing the scraper
#   timezone: the tz database timezone code. The create_scraper.py script can
#     usually infer this from the state, but double-check the timezone in
#     Arizona, Indiana and outside of the lower 48 states.
#
# Note that only child scrapers (i.e. not vendor scrapers) need to be listed
# here.

regions:
  us_ny:
    agency_name: Department of Corrections and Community Supervision
    agency_type: prison
    base_url: http://nysdoccslookup.doccs.ny.gov
    queue: us-ny-scraper
    region_code: us_ny
    scraper_package: us_ny
    timezone: America/New_York
  us_nc_guilford:
    region_name: UsNcGuilford
    agency_name: Guilford County Sheriff's Office
    region_code: us_nc_guilford
    agency_type: jail
    queue: us-nc-guilford-scraper
    base_url: http://p2c.guilfordcountysheriff.com
    scraper_package: us_nc_guilford
    timezone: America/New_York
  us_nj_bergen:
    region_name: UsNjBergen
    agency_name: Bergen County
    region_code: us_nj_bergen
    agency_type: jail
    queue: us-nj-bergen-scraper
    base_url: http://168.229.183.33:8084/IML
    scraper_package: us_nj_bergen
    timezone: America/New_York
  us_pa_greene:
    agency_name: Greene County Detention Center
    region_code: us_pa_greene
    agency_type: jail
    queue: us-pa-greene-scraper
    base_url: http://www.co.greene.pa.us/InmateLocator
    scraper_package: us_pa_greene
    timezone: America/New_York
  us_co_mesa:
    agency_name: Mesa County Sheriff's Office
    region_code: us_co_mesa
    agency_type: jail
    queue: us-co-mesa-scraper
    base_url: http://inmateinfo.mesacounty.us/default.asp
    scraper_package: us_co_mesa
    timezone: America/Denver
  us_mt_gallatin:
    agency_name: Gallatin County Jail
    region_code: us_mt_gallatin
    agency_type: jail
    queue: us-mt-gallatin-scraper
    base_url: http://webapps.gallatin.mt.gov/ArchonixXJailPublic
    scraper_package: us_mt_gallatin
    timezone: America/Denver
  us_mo_stone:
    agency_name: Stone County Jail
    region_code: us_mo_stone
    agency_type: jail
    queue: us-mo-stone-scraper
    base_url: https://www.stonecountymosheriff.com/roster.php
    scraper_package: us_mo_stone
    timezone: America/Chicago
  us_pa_dauphin:
    agency_name: Dauphin County Jail
    region_code: us_pa_dauphin
    agency_type: jail
    queue: us-pa-dauphin-scraper
    base_url: http://www.dauphinc.org/dcplist/default.asp
    scraper_package: us_pa_dauphin
    timezone: America/New_York
  us_ar_van_buren:
    agency_name: Van Buren County Jail
    region_code: us_ar_van_buren
    agency_type: jail
    queue: us-ar-van-buren-scraper
    base_url: https://www.vbcso.com/roster.php
    scraper_package: us_ar_van_buren
    timezone: America/Chicago
  us_pa:
    region_name: UsPa
    agency_name: Pennsylvania Department of Corrections
    region_code: us_pa
    agency_type: prison
    queue: us-pa-scraper
    base_url: http://inmatelocator.cor.pa.gov
    scraper_package: us_pa
    timezone: America/New_York
  us_fl_osceola:
    agency_name: Osceola County
    region_code: us_fl_osceola
    agency_type: jail
    queue: us-fl-osceola-scraper
    base_url: http://apps.osceola.org
    scraper_package: us_fl_osceola
    timezone: America/New_York
  us_fl_martin:
    agency_name: Martin County
    region_code: us_fl_martin
    agency_type: jail
    queue: us-fl-martin-scraper
    base_url: http://198.136.35.4/jailinmatesearch/jailinmatesearch.asp
    scraper_package: us_fl_martin
    timezone: America/New_York
  us_fl_nassau:
    agency_name: Nassau County Sheriff's Office
    region_code: us_fl_nassau
    agency_type: jail
    queue: us-fl-nassau-scraper
    base_url: https://dssinmate.nassauso.com
    scraper_package: us_fl_nassau
    timezone: America/New_York
  us_vt:
    agency_name: Vermont
    region_code: us_vt
    agency_type: unified
    queue: us-vt-scraper
    base_url: $url
    scraper_package: us_vt
    timezone: America/New_York
  us_fl_hendry:
    agency_name: Hendry County
    region_code: us_fl_hendry
    agency_type: jail
    queue: us-fl-hendry-scraper
    base_url: http://hcso.online
    scraper_package: us_fl_hendry
    timezone: America/New_York
  us_fl_alachua:
    agency_name: Alachua County Sheriffs Office
    region_code: us_fl_alachua
    agency_type: $agency_type
    queue: us-fl-alachua-scraper
    base_url: http://oldweb.circuit8.org/inmatelist.php
    scraper_package: us_fl_alachua
    timezone: America/Florida
  us_in_vigo:
    agency_name: Vigo County Sheriff’s Office
    region_code: us_in_vigo
    agency_type: jail
    queue: us-in-vigo-scraper
    base_url: https://omsweb.public-safety-cloud.com/jtclientweb/jailtracker/index/Vigo_County_IN
    scraper_package: us_in_vigo
    timezone: America/Indiana/Indianapolis
  us_tx_brown:
    agency_name: Brown County Sheriff's Office
    region_code: us_tx_brown
    agency_type: jail
    queue: us-tx-brown-scraper
    base_url: http://browncountytx.net/bok/cgibok108.html
    scraper_package: us_tx_brown
    timezone: America/Chicago
  us_nc_buncombe:
    agency_name: Buncombe County Sheriff's Office
    region_code: us_nc_buncombe
    agency_type: jail
    queue: us-nc-buncombe-scraper
    base_url: https://bcsdp2c.buncombecounty.org
    scraper_package: us_nc_buncombe
    timezone: America/New_York
  us_ms_desoto:
    agency_name: Desoto county
    region_code: us_ms_desoto
    agency_type: jail
    queue: us-ms-desoto-scraper
    base_url: https://jail.desotosheriff.org/DCN/inmates
    scraper_package: us_ms_desoto
    timezone: America/Chicago
  us_fl_bradford:
    agency_name: Bradford County Sheriff's Office
    region_code: us_fl_bradford
    agency_type: jail
    queue: us-fl-bradford-scraper
    base_url: http://smartweb.bradfordsheriff.org/smartwebclient/Jail.aspx
    scraper_package: us_fl_bradford
    timezone: America/New_York
  us_fl_columbia:
    agency_name: Columbia County Sheriff's Office
    region_code: us_fl_columbia
    agency_type: jail
    queue: us-fl-columbia-scraper
    base_url: http://50.201.159.194/smartwebclient/jail.aspx
    scraper_package: us_fl_columbia
    timezone: America/New_York
  us_ga_gwinnett:
    agency_name: Gwinnett County Detention Center
    region_code: us_ga_gwinnett
    agency_type: jail
    queue: us-ga-gwinnett-scraper
    base_url: http://www.gwinnettcountysheriff.com/smartwebclient/jail.aspx
    scraper_package: us_ga_gwinnett
    timezone: America/New_York
  us_tn_mcminn:
    agency_name: McMinn County Sheriff's Office
    region_code: us_tn_mcminn
    agency_type: jail
    queue: us-tn-mcminn-scraper
    base_url: http://mcminncotn.offenderindex.com
    scraper_package: us_tn_mcminn
    timezone: America/Chicago
  us_ga_berrien:
    agency_name: Berrien County Sheriff's Office
    region_code: us_ga_berrien
    agency_type: jail
    queue: us-ga-berrien-scraper
    base_url: http://berriencoga.offenderindex.com
    scraper_package: us_ga_berrien
    timezone: America/New_York
  us_tx_cooke:
    agency_name: Cooke County Sheriff's Office
    region_code: us_tx_cooke
    agency_type: jail
    queue: us-tx-cooke-scraper
    base_url: https://www.cookecountyonline.net/bok/cgibok108.html
    scraper_package: us_tx_cooke
    timezone: America/Chicago
  us_tx_cochran:
    agency_name: Cochran County
    region_code: us_tx_cochran
    agency_type: jail
    queue: us-tx-cochran-scraper
    base_url: http://166.102.192.53/bok/cgibok108.html
    scraper_package: us_tx_cochran
    timezone: America/Chicago
  us_tx_hockley:
    agency_name: Hockley County Sheriff's Office
    region_code: us_tx_hockley
    agency_type: jail
    queue: us-tx-hockley-scraper
    base_url: http://www.hockleycountyonline.net/bok/cgibok108.html
    scraper_package: us_tx_hockley
    timezone: America/Chicago
  us_tx_hopkins:
    agency_name: County of Hopkins Sheriff's Office
    region_code: us_tx_hopkins
    agency_type: jail
    queue: us-tx-hopkins-scraper
    base_url: http://www.hopkinscountyonline.net/bok/cgibok108.html
    scraper_package: us_tx_hopkins
    timezone: America/Chicago
  us_tx_liberty:
    agency_name: Liberty County Sheriff's Office
    region_code: us_tx_liberty
    agency_type: jail
    queue: us-tx-liberty-scraper
    base_url: http://74.81.132.22/bok/cgibok108.html
    scraper_package: us_tx_liberty
    timezone: America/Chicago
  us_tx_red_river:
    agency_name: Red River County
    region_code: us_tx_red_river
    agency_type: jail
    queue: us-tx-red-river-scraper
    base_url: https://netweb.netdatacorp.net/REDR/bok/cgibok108todate.html
    scraper_package: us_tx_red_river
    timezone: America/Chicago
  us_tx_titus:
    agency_name: Titus County Sheriff's Office
    region_code: us_tx_titus
    agency_type: jail
    queue: us-tx-titus-scraper
    base_url: http://tituscountyonline.net/bok/cgibok108.html
    scraper_package: us_tx_titus
    timezone: America/Chicago
  us_tx_upshur:
    agency_name: Upshur County
    region_code: us_tx_upshur
    agency_type: jail
    queue: us-tx-upshur-scraper
    base_url: https://netweb.netdatacorp.net/CLOUD/BOK/cgibokupsh.html
    scraper_package: us_tx_upshur
    timezone: America/Chicago
  us_tx_van_zandt:
    agency_name: Van Zandt County
    region_code: us_tx_van_zandt
    agency_type: jail
    queue: us-tx-van-zandt-scraper
    base_url: https://netweb.netdatacorp.net/VANZ/bok/CGIBOK108.html
    scraper_package: us_tx_van_zandt
    timezone: America/Chicago
  us_tx_erath:
    agency_name: Erath County Sheriff's Office
    region_code: us_tx_erath
    agency_type: jail
    queue: us-tx-erath-scraper
    base_url: http://65.115.205.214/bok/cgibok108.html
    scraper_package: us_tx_erath
    timezone: America/Chicago
  us_tx_wilson:
    agency_name: Wilson County Sheriff's Office
    region_code: us_tx_wilson
    agency_type: jail
    queue: us-tx-wilson-scraper
    base_url: http://24.153.246.44/BOK/CGIBOK108.html
    scraper_package: us_tx_wilson
    timezone: America/Chicago
  us_tx_rusk:
    agency_name: Rusk County Sheriff's Office
    region_code: us_tx_rusk
    agency_type: jail
    queue: us-tx-rusk-scraper
    base_url: http://66.76.26.155/bok/cgibok108.html
    scraper_package: us_tx_rusk
    timezone: America/Chicago
  us_tx_coleman:
    agency_name: Coleman County
    region_code: us_tx_coleman
    agency_type: jail
    queue: us-tx-coleman-scraper
    base_url: https://netweb.netdatacorp.net/COLE/bok/cgibok108.html
    scraper_package: us_tx_coleman
    timezone: America/Chicago
  us_tx_freestone:
    agency_name: Freestone County Sheriff's Office
    region_code: us_tx_freestone
    agency_type: jail
    queue: us-tx-freestone-scraper
    base_url: https://netweb.netdatacorp.net/CLOUD/BOK/cgibokfree.html
    scraper_package: us_tx_freestone
    timezone: America/Chicago
  us_tx_ochiltree:
    agency_name: Ochiltree County Sheriff's Office
    region_code: us_tx_ochiltree
    agency_type: jail
    queue: us-tx-ochiltree-scraper
    base_url: https://netweb.netdatacorp.net/OCHI/bok/cgibok108.html
    scraper_package: us_tx_ochiltree
    timezone: America/Chicago
  us_tx_young:
    agency_name: Young County Sheriff's Office
    region_code: us_tx_young
    agency_type: jail
    queue: us-tx-young-scraper
    base_url: https://netweb.netdatacorp.net/YOUN/bok/cgibok108.html
    scraper_package: us_tx_young
    timezone: America/Chicago
  us_nc_alamance:
    agency_name: Alamance County Sheriff's Office
    region_code: us_nc_alamance
    agency_type: jail
    queue: us-nc-alamance-scraper
    base_url: https://apps.alamance-nc.com/p2c
    scraper_package: us_nc_alamance
    timezone: America/New_York
  us_nc_cabarrus:
    agency_name: Sheriff's Office of Cabarrus County
    region_code: us_nc_cabarrus
    agency_type: jail
    queue: us-nc-cabarrus-scraper
    base_url: http://onlineservices.cabarruscounty.us/p2c
    scraper_package: us_nc_cabarrus
    timezone: America/New_York
  us_ar_garland:
    agency_name: Garland County Sheriff Department
    region_code: us_ar_garland
    agency_type: jail
    queue: us-ar-garland-scraper
    base_url: http://www.garlandcountysheriff.com/inmate-roster.php
    scraper_package: us_ar_garland
    timezone: America/Chicago
  us_tx_wichita:
    agency_name: Wichita County Sheriff's Office
    region_code: us_tx_wichita
    agency_type: jail
    queue: us-tx-wichita-scraper
    base_url: http://wichitacountysheriffsoffice.org/inmate-roster
    scraper_package: us_tx_wichita
    timezone: America/Chicago
  us_al_autauga:
    agency_name: Autauga County Sheriff's Office
    region_code: us_al_autauga
    agency_type: jail
    queue: us-al-autauga-scraper
    base_url: https://www.autaugasheriff.org/roster.php
    scraper_package: us_al_autauga
    timezone: America/Chicago
  us_al_cherokee:
    agency_name: Cherokee County Sheriff's Office
    region_code: us_al_cherokee
    agency_type: jail
    queue: us-al-cherokee-scraper
    base_url: https://www.cherokeecountyalsheriff.com/roster.php?
    scraper_package: us_al_cherokee
    timezone: America/Chicago
  us_al_dale:
    agency_name: Dale County Sheriff's Office
    region_code: us_al_dale
    agency_type: jail
    queue: us-al-dale-scraper
    base_url: http://www.daleso.com/roster.php
    scraper_package: us_al_dale
    timezone: America/Chicago
  us_al_dekalb:
    agency_name: Dekalb County Sheriff's Office
    region_code: us_al_dekalb
    agency_type: jail
    queue: us-al-dekalb-scraper
    base_url: https://www.dekalbcountysheriff.org/roster.php
    scraper_package: us_al_dekalb
    timezone: America/Chicago
  us_al_fayette:
    agency_name: Fayette County Sheriff's Office
    region_code: us_al_fayette
    agency_type: jail
    queue: us-al-fayette-scraper
    base_url: http://www.fayetteso.com/roster.php
    scraper_package: us_al_fayette
    timezone: America/Chicago
  us_al_franklin:
    agency_name: Franklin County Sheriff's Office
    region_code: us_al_franklin
    agency_type: jail
    queue: us-al-franklin-scraper
    base_url: https://www.franklinsheriff.org/roster.php
    scraper_package: us_al_franklin
    timezone: America/Chicago
  us_al_jackson:
    agency_name: Jackson County Sheriff's Office
    region_code: us_al_jackson
    agency_type: jail
    queue: us-al-jackson-scraper
    base_url: https://www.jacksoncountysheriffal.org/roster.php
    scraper_package: us_al_jackson
    timezone: America/Chicago
  us_al_marion:
    agency_name: Marion County Sheriff's Office
    region_code: us_al_marion
    agency_type: jail
    queue: us-al-marion-scraper
    base_url: http://www.marionsoal.com/roster.php
    scraper_package: us_al_marion
    timezone: America/Chicago
  us_al_pike:
    agency_name: Pike County Sheriff's Office
    region_code: us_al_pike
    agency_type: jail
    queue: us-al-pike-scraper
    base_url: http://www.pikecountyalsheriff.com/roster.php
    scraper_package: us_al_pike
    timezone: America/Chicago
  us_fl_glades:
    agency_name: Glades County Sheriff's Office
    region_code: us_fl_glades
    agency_type: jail
    queue: us-fl-glades-scraper
    base_url: http://www.gladessheriff.org
    scraper_package: us_fl_glades
    timezone: America/New_York
  us_ar_boone:
    agency_name: Boone County Sheriff's Office
    region_code: us_ar_boone
    agency_type: jail
    queue: us-ar-boone-scraper
    base_url: https://www.boonesheriff.com/roster.php
    scraper_package: us_ar_boone
    timezone: America/Chicago
  us_ar_craighead:
    agency_name: Craighead County Sheriff's Office
    region_code: us_ar_craighead
    agency_type: jail
    queue: us-ar-craighead-scraper
    base_url: https://www.craigheadso.org/roster_custom.php
    scraper_package: us_ar_craighead
    timezone: America/Chicago
  us_ar_faulkner:
    agency_name: Faulkner County Sheriff's Office
    region_code: us_ar_faulkner
    agency_type: jail
    queue: us-ar-faulkner-scraper
    base_url: https://www.fcso.ar.gov/roster.php
    scraper_package: us_ar_faulkner
    timezone: America/Chicago
  us_ar_hempstead:
    agency_name: Hempstead County Sheriff's Office
    region_code: us_ar_hempstead
    agency_type: jail
    queue: us-ar-hempstead-scraper
    base_url: https://www.hempsteadcountysheriff.org/roster.php
    scraper_package: us_ar_hempstead
    timezone: America/Chicago
  us_ar_jefferson:
    agency_name: Jefferson County Sheriff's Office
    region_code: us_ar_jefferson
    agency_type: jail
    queue: us-ar-jefferson-scraper
    base_url: http://www.jeffcoso.org/roster.php
    scraper_package: us_ar_jefferson
    timezone: America/Chicago
  us_ar_johnson:
    agency_name: Johnson County Sheriff's Office
    region_code: us_ar_johnson
    agency_type: jail
    queue: us-ar-johnson-scraper
    base_url: https://www.johnsoncosheriff.com/roster.php
    scraper_package: us_ar_johnson
    timezone: America/Chicago
  us_ar_lonoke:
    agency_name: Lonoke County Sheriff's Office
    region_code: us_ar_lonoke
    agency_type: jail
    queue: us-ar-lonoke-scraper
    base_url: https://www.lonokeso.com/roster.php
    scraper_package: us_ar_lonoke
    timezone: America/Chicago
  us_ar_marion:
    agency_name: Marion County Sheriff's Office
    region_code: us_ar_marion
    agency_type: jail
    queue: us-ar-marion-scraper
    base_url: https://www.marioncountysheriffar.com/roster.php
    scraper_package: us_ar_marion
    timezone: America/Chicago
  us_ar_monroe:
    agency_name: Monroe County Sheriff's Office
    region_code: us_ar_monroe
    agency_type: jail
    queue: us-ar-monroe-scraper
    base_url: https://www.monroecountysheriffar.com/roster.php
    scraper_package: us_ar_monroe
    timezone: America/Chicago
  us_ar_nevada:
    agency_name: Nevada County Sheriff's Office
    region_code: us_ar_nevada
    agency_type: jail
    queue: us-ar-nevada-scraper
    base_url: https://www.nevadasheriff.org/inmate-roster
    scraper_package: us_ar_nevada
    timezone: America/Chicago
  us_ar_poinsett:
    agency_name: Poinsett County Sheriff's Office
    region_code: us_ar_poinsett
    agency_type: jail
    queue: us-ar-poinsett-scraper
    base_url: https://www.poinsettcountysheriff.org/roster.php
    scraper_package: us_ar_poinsett
    timezone: America/Chicago
  us_ar_saline:
    agency_name: Saline County Sheriff's Office
    region_code: us_ar_saline
    agency_type: jail
    queue: us-ar-saline-scraper
    base_url: https://www.scsosheriff.org/roster.php
    scraper_package: us_ar_saline
    timezone: America/Chicago
  us_ar_stone:
    agency_name: Stone County Sheriff's Office
    region_code: us_ar_stone
    agency_type: jail
    queue: us-ar-stone-scraper
    base_url: https://www.stonecountysheriff.com/roster.php
    scraper_package: us_ar_stone
    timezone: America/Chicago
  us_ga_douglas:
    agency_name: Douglas County Sheriff's Office
    region_code: us_ga_douglas
    agency_type: jail
    queue: us-ga-douglas-scraper
    base_url: https://douglas-so-ga.zuercherportal.com
    scraper_package: us_ga_douglas
    timezone: America/New_York
  us_mo_barry:
    agency_name: Barry County Sheriff's Office
    region_code: us_mo_barry
    agency_type: jail
    queue: us-mo-barry-scraper
    base_url: http://www.barrycountysheriff.com/roster.php
    scraper_package: us_mo_barry
    timezone: America/Chicago
  us_mo_cape_girardeau:
    agency_name: Cape Girardeau County Sheriff's Office
    region_code: us_mo_cape_girardeau
    agency_type: jail
    queue: us-mo-cape-girardeau-scraper
    base_url: https://www.capecountysheriff.org/roster.php
    scraper_package: us_mo_cape_girardeau
    timezone: America/Chicago
  us_mo_johnson:
    agency_name: Johnson County Sheriff's Office
    region_code: us_mo_johnson
    agency_type: jail
    queue: us-mo-johnson-scraper
    base_url: https://www.jocomosheriff.org/roster.php
    scraper_package: us_mo_johnson
    timezone: America/Chicago
  us_mo_lawrence:
    agency_name: Lawrence County Sheriff's Office
    region_code: us_mo_lawrence
    agency_type: jail
    queue: us-mo-lawrence-scraper
    base_url: https://www.lawrencecosheriff.com/roster.php
    scraper_package: us_mo_lawrence
    timezone: America/Chicago
  us_mo_livingston:
    agency_name: Livingston County Sheriff's Office
    region_code: us_mo_livingston
    agency_type: jail
    queue: us-mo-livingston-scraper
    base_url: https://www.livcoso.org/roster.php
    scraper_package: us_mo_livingston
    timezone: America/Chicago
  us_mo_morgan:
    agency_name: Morgan County Sheriff's Office
    region_code: us_mo_morgan
    agency_type: jail
    queue: us-mo-morgan-scraper
    base_url: http://www.morgancountymoso.org/roster.php
    scraper_package: us_mo_morgan
    timezone: America/Chicago
  us_ok_rogers:
    agency_name: Rogers County Sheriff's Office
    region_code: us_ok_rogers
    agency_type: jail
    queue: us-ok-rogers-scraper
    base_url: http://www.rcsheriff.org/roster.php
    scraper_package: us_ok_rogers
    timezone: America/Chicago
  us_in_jackson:
    agency_name: Jackson County Sheriff's Office
    region_code: us_in_jackson
    agency_type: jail
    queue: us-in-jackson-scraper
    base_url: https://www.jacksoncountysheriffin.org/roster.php
    scraper_package: us_in_jackson
    timezone: America/Indiana/Indianapolis
  us_in_scott:
    agency_name: Scott County Sheriff's Office
    region_code: us_in_scott
    agency_type: jail
    queue: us-in-scott-scraper
    base_url: https://www.scottcountysheriff.org/roster.php
    scraper_package: us_in_scott
    timezone: America/Indiana/Indianapolis
  us_ks_cherokee:
    agency_name: Cherokee County Sheriff's Office
    region_code: us_ks_cherokee
    agency_type: jail
    queue: us-ks-cherokee-scraper
    base_url: https://www.cherokeecountykssheriff.com/roster.php
    scraper_package: us_ks_cherokee
    timezone: America/Chicago
  us_ks_jefferson:
    agency_name: Jefferson County Sheriff's Office
    region_code: us_ks_jefferson
    agency_type: jail
    queue: us-ks-jefferson-scraper
    base_url: http://www.jeffersoncountykssheriff.com/roster.php
    scraper_package: us_ks_jefferson
    timezone: America/Chicago
  us_ks_pratt:
    agency_name: Pratt County Sheriff's Office
    region_code: us_ks_pratt
    agency_type: jail
    queue: us-ks-pratt-scraper
    base_url: https://www.prattcountysheriff.com/roster.php
    scraper_package: us_ks_pratt
    timezone: America/Chicago
  us_ms_clay:
    agency_name: Clay County Sheriff's Office
    region_code: us_ms_clay
    agency_type: jail
    queue: us-ms-clay-scraper
    base_url: http://www.claysheriffms.org/roster.php
    scraper_package: us_ms_clay
    timezone: America/Chicago
  us_ms_kemper:
    agency_name: Kemper County Sheriff's Office
    region_code: us_ms_kemper
    agency_type: jail
    queue: us-ms-kemper-scraper
    base_url: https://www.kempercountysheriff.com/roster.php
    scraper_package: us_ms_kemper
    timezone: America/Chicago
  us_ms_tunica:
    agency_name: Tunica County Sheriff's Office
    region_code: us_ms_tunica
    agency_type: jail
    queue: us-ms-tunica-scraper
    base_url: https://www.tunicamssheriff.com/roster.php
    scraper_package: us_ms_tunica
    timezone: America/Chicago
  us_ga_floyd:
    agency_name: Floyd County Sheriff's Office
    region_code: us_ga_floyd
    agency_type: jail
    queue: us-ga-floyd-scraper
    base_url: https://floyd-so-ga.zuercherportal.com
    scraper_package: us_ga_floyd
    timezone: America/New_York
  us_ga_lumpkin:
    agency_name: Lumpkin County Sheriff's Office
    region_code: us_ga_lumpkin
    agency_type: jail
    queue: us-ga-lumpkin-scraper
    base_url: https://lumpkin-so-ga.zuercherportal.com
    scraper_package: us_ga_lumpkin
    timezone: America/New_York
  us_tx_tom_green:
    agency_name: Tom Green County Sheriff's Office
    region_code: us_tx_tom_green
    agency_type: jail
    queue: us-tx-tom-green-scraper
    base_url: https://www.tomgreencountysheriff.org/roster.php
    scraper_package: us_tx_tom_green
    timezone: America/Chicago
  us_ar_baxter:
    agency_name: Baxter County Sheriff's Office
    region_code: us_ar_baxter
    agency_type: jail
    queue: us-ar-baxter-scraper
    base_url: https://www.baxtercountysheriff.com/roster.php
    scraper_package: us_ar_baxter
    timezone: America/Chicago
  us_ar_columbia:
    agency_name: Columbia County Sheriff's Office
    region_code: us_ar_columbia
    agency_type: jail
    queue: us-ar-columbia-scraper
    base_url: https://www.columbiacountysheriffar.org/roster.php
    scraper_package: us_ar_columbia
    timezone: America/Chicago
  us_ar_cross:
    agency_name: Cross County Sheriff's Office
    region_code: us_ar_cross
    agency_type: jail
    queue: us-ar-cross-scraper
    base_url: https://www.crosscountysheriff.org/roster.php
    scraper_package: us_ar_cross
    timezone: America/Chicago
  us_ar_st_francis:
    agency_name: St. Francis County Sheriff's Office
    region_code: us_ar_st_francis
    agency_type: jail
    queue: us-ar-st-francis-scraper
    base_url: https://www.stfranciscountysheriff.org/roster.php
    scraper_package: us_ar_st_francis
    timezone: America/Chicago
  us_nc_cleveland:
    agency_name: Cleveland County Sheriff's Office
    region_code: us_nc_cleveland
    agency_type: jail
    queue: us-nc-cleveland-scraper
    base_url: http://74.218.167.200/p2c
    scraper_package: us_nc_cleveland
    timezone: America/New_York
  us_nc_forsyth:
    agency_name: Forsyth County Sheriff's Office
    region_code: us_nc_forsyth
    agency_type: jail
    queue: us-nc-forsyth-scraper
    base_url: https://p2c.fcso.us
    scraper_package: us_nc_forsyth
    timezone: America/New_York
  us_nc_lincoln:
    agency_name: Lincoln County Sheriff's Office
    region_code: us_nc_lincoln
    agency_type: jail
    queue: us-nc-lincoln-scraper
    base_url: http://www.lincolnsheriff.org/p2c
    scraper_package: us_nc_lincoln
    timezone: America/New_York
  us_nc_new_hanover:
    agency_name: New Hanover County Sheriff's Office
    region_code: us_nc_new_hanover
    agency_type: jail
    queue: us-nc-new-hanover-scraper
    base_url: http://p2c.nhcgov.com/p2c
    scraper_package: us_nc_new_hanover
    timezone: America/New_York
  us_nc_rowan:
    agency_name: Rowan County Sheriff's Office
    region_code: us_nc_rowan
    agency_type: jail
    queue: us-nc-rowan-scraper
    base_url: https://ossip2c.rowancountync.gov/p2c
    scraper_package: us_nc_rowan
    timezone: America/New_York
  us_nc_union:
    agency_name: Union County Sheriff's Office
    region_code: us_nc_union
    agency_type: jail
    queue: us-nc-union-scraper
    base_url: http://sheriff.co.union.nc.us
    scraper_package: us_nc_union
    timezone: America/New_York
  us_nc_wake:
    agency_name: Wake County Sheriff's Office
    region_code: us_nc_wake
    agency_type: jail
    queue: us-nc-wake-scraper
    base_url: http://p2c.wakeso.net
    scraper_package: us_nc_wake
    timezone: America/New_York
<<<<<<< HEAD
  us_in_washington:
    agency_name: Washington County Sheriff's Dept
    region_code: us_in_washington
    agency_type: jail
    queue: us-in-washington-scraper
    base_url: https://omsweb.public-safety-cloud.com/jtclientweb/(S(i2y5guobyh2xxs0bkueduzrj))/jailtracker/index/Washington_County_IN
    scraper_package: us_in_washington
    timezone: America/Indiana/Indianapolis
=======
  us_in_whitley:
    agency_name: Whitley County Sheriff's Department
    region_code: us_in_whitley
    agency_type: jail
    queue: us-in-whitley-scraper
    base_url: https://omsweb.public-safety-cloud.com/jtclientweb/(S(rva54fdvvhaouo2hquhfzn3f))/jailtracker/index/Whitley_County_In
    scraper_package: us_in_whitley
    timezone: America/Indiana/Indianapolis
  us_ky_barren:
    agency_name: Barren County Jail
    region_code: us_ky_barren
    agency_type: jail
    queue: us-ky-barren-scraper
    base_url: https://omsweb.public-safety-cloud.com/jtclientweb/(S(d30x5ormsksqobxzt3zrgoad))/jailtracker/index/BARREN_COUNTY_KY
    scraper_package: us_ky_barren
    timezone: America/New_York
  us_ky_crittenden:
    agency_name: Crittenden County Sheriff
    region_code: us_ky_crittenden
    agency_type: jail
    queue: us-ky-crittenden-scraper
    base_url: https://omsweb.public-safety-cloud.com/jtclientweb/(S(pv3zbq0gcrpltd0hscmhxv05))/jailtracker/index/CRITTENDEN_COUNTY_KY
    scraper_package: us_ky_crittenden
    timezone: America/New_York
  us_ky_greenup:
    agency_name: Greenup County Sheriff's Department
    region_code: us_ky_greenup
    agency_type: jail
    queue: us-ky-greenup-scraper
    base_url: https://omsweb.public-safety-cloud.com/jtclientweb/(S(55aabt5mtcz1rluisjg5aefb))/jailtracker/index/Greenup_County_Ky
    scraper_package: us_ky_greenup
    timezone: America/New_York
  us_ky_marion:
    agency_name: Marion County Sheriff's Office
    region_code: us_ky_marion
    agency_type: jail
    queue: us-ky-marion-scraper
    base_url: https://omsweb.public-safety-cloud.com/jtclientweb/(S(au5l0p13wyuksrodrqf2szbj))/jailtracker/index/MARION_COUNTY_KY
    scraper_package: us_ky_marion
    timezone: America/New_York
  us_ky_grant:
    agency_name: Grant County Sheriff's Office
    region_code: us_ky_grant
    agency_type: jail
    queue: us-ky-grant-scraper
    base_url: https://omsweb.public-safety-cloud.com/jtclientweb/(S(tx2rnumxplr5ygg1hzlk3pqq))/jailtracker/index/Grant_County_Ky
    scraper_package: us_ky_grant
    timezone: America/New_York
  us_ky_campbell:
    agency_name: Campbell County Sheriff's Office
    region_code: us_ky_campbell
    agency_type: jail
    queue: us-ky-campbell-scraper
    base_url: https://omsweb.public-safety-cloud.com/jtclientweb/(S(snmrvnoaxgkfjrmsyazsbekk))/jailtracker/index/Campbell_County_KY
    scraper_package: us_ky_campbell
    timezone: America/New_York
  us_ky_harlan:
    agency_name: Harlan County Sheriff's Department
    region_code: us_ky_harlan
    agency_type: jail
    queue: us-ky-harlan-scraper
    base_url: https://omsweb.public-safety-cloud.com/jtclientweb/(S(ccqy5rn4j5o1p2ehmm5gqwgm))/jailtracker/index/HARLAN_COUNTY_KY
    scraper_package: us_ky_harlan
    timezone: America/New_York
  us_ga_toombs:
    agency_name: Toombs County Sheriff's Office
    region_code: us_ga_toombs
    agency_type: jail
    queue: us-ga-toombs-scraper
    base_url: https://toombs-so-ga.zuercherportal.com
    scraper_package: us_ga_toombs
    timezone: America/New_York
>>>>>>> 080e29b7
<|MERGE_RESOLUTION|>--- conflicted
+++ resolved
@@ -819,7 +819,6 @@
     base_url: http://p2c.wakeso.net
     scraper_package: us_nc_wake
     timezone: America/New_York
-<<<<<<< HEAD
   us_in_washington:
     agency_name: Washington County Sheriff's Dept
     region_code: us_in_washington
@@ -828,7 +827,6 @@
     base_url: https://omsweb.public-safety-cloud.com/jtclientweb/(S(i2y5guobyh2xxs0bkueduzrj))/jailtracker/index/Washington_County_IN
     scraper_package: us_in_washington
     timezone: America/Indiana/Indianapolis
-=======
   us_in_whitley:
     agency_name: Whitley County Sheriff's Department
     region_code: us_in_whitley
@@ -901,4 +899,3 @@
     base_url: https://toombs-so-ga.zuercherportal.com
     scraper_package: us_ga_toombs
     timezone: America/New_York
->>>>>>> 080e29b7
