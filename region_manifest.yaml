--- conflicted
+++ resolved
@@ -155,7 +155,6 @@
     base_url: http://hcso.online
     scraper_package: us_fl_hendry
     timezone: America/New_York
-<<<<<<< HEAD
   us_fl_alachua:
     agency_name: Alachua County Sheriffs Office
     region_code: us_fl_alachua
@@ -164,14 +163,6 @@
     base_url: http://oldweb.circuit8.org/inmatelist.php
     scraper_package: us_fl_alachua
     timezone: America/Florida
-  us_ky_bullitt_county:
-    agency_name: $agency
-    region_code: us_ky_bullitt_county
-    agency_type: $agency_type
-    queue: us-ky-bullitt-county-scraper
-    base_url: $url
-    scraper_package: us_ky_bullitt_county
-    timezone: America/New_York
   us_ky_bullitt:
     agency_name: $agency
     region_code: us_ky_bullitt
@@ -180,7 +171,6 @@
     base_url: $url
     scraper_package: us_ky_bullitt
     timezone: America/New_York
-=======
   us_ms_desoto:
     agency_name: Desoto county
     region_code: us_ms_desoto
@@ -188,5 +178,4 @@
     queue: us-ms-desoto-scraper
     base_url: https://jail.desotosheriff.org/DCN/inmates
     scraper_package: us_ms_desoto
-    timezone: America/Chicago
->>>>>>> caf95de3
+    timezone: America/Chicago