--- conflicted
+++ resolved
@@ -80,11 +80,7 @@
             # deadline via Requests lib. So just fail the task and let it retry.
             logging.info("--- Request timed out, re-queuing task. ---")
             result = -1
-<<<<<<< HEAD
-        
-=======
 
->>>>>>> d0aaeb03
         # Respond to the task queue to mark this task as done, or requeue if error result
         if result == -1:
             self.response.set_status(500)
